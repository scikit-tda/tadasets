import numpy as np
import pytest
import tadasets
from scipy.spatial.distance import pdist

def norm(p):
    return np.sum(p**2)**0.5

class TestEmbedding:
    def test_shape(self):
        d = np.random.random((100, 3))
        d_emb = tadasets.embed(d, 10)
        assert d_emb.shape == (100, 10)

    def test_rotated(self):
        """ No variables should be all zero.
        Nonzero variance implies some transformation happened.
        """
        d = np.random.random((100, 3))
        d_emb = tadasets.embed(d, 10)
        assert np.all(np.var(d_emb, axis=0) > 0)

    def test_dist_matrix_same(self):
        d = np.random.random((100, 3))
        dists = pdist(d)

        d_emb = tadasets.embed(d, 10)
        dists_emb = pdist(d_emb)

        np.testing.assert_almost_equal(dists_emb, dists)


class TestSphere:
    def test_n(self):
        s = tadasets.sphere(n=543)
        assert s.shape[0] == 543

    def test_r(self):
        r = 23
        s = tadasets.sphere(r=r)
        rs = np.fromiter((norm(p) for p in s), np.float64)
        assert np.all(rs <= r+1e-5)
        assert np.all([r-1e-5 <= rx <= r+1e-5 for rx in rs])

    def test_ambient(self):
        s = tadasets.sphere(n=200, r=3, ambient=15)
        assert s.shape == (200, 15)


class TestDsphere:
    def test_d(self):
        s = tadasets.dsphere(n=100, d=2)
        assert s.shape[1] == 3

    def test_equivalence(self):
        s = tadasets.dsphere(n=100, d=2)
        rs = np.fromiter((norm(p) for p in s), np.float64)
        assert np.all([1-1e-5 <= r <= 1+1e-5 for r in rs])

    def test_r(self):
        s = tadasets.dsphere(n=100, d=2, r=4)
        rs = np.fromiter((norm(p) for p in s), np.float64)
        assert np.all([4-1e-5 <= r <= 4+1e-5 for r in rs])


class TestTorus:
    def test_n(self):
        t = tadasets.torus(n=345)
        assert t.shape[0] == 345

    def test_bounds(self):
        c, a = 3, 2
        t = tadasets.torus(n=3045, c=3, a=2)

        bound = c + a
        rs = np.fromiter((norm(p) for p in t), np.float64)
        assert np.all(rs <= bound)

    def test_plt(self):
        t = tadasets.torus(n=345)
        tadasets.plot3d(t)

    def test_ambient(self):
        s = tadasets.torus(n=200, c=3, ambient=15)
        assert s.shape == (200, 15)


class TestSwissRoll:
    def test_n(self):
        t = tadasets.swiss_roll(n=345)
        assert t.shape[0] == 345

    def test_plt(self):
        t = tadasets.swiss_roll(n=345)
        tadasets.plot3d(t)

    def test_ambient(self):
        s = tadasets.swiss_roll(n=200, ambient=15)
        assert s.shape == (200, 15)

<<<<<<< HEAD
class TestSwissCheese:
    def test_n(self):
        t = tadasets.d_swiss_cheese(n_points=345)
        assert t.shape[0] == 345

    def test_plt(self):
        t = tadasets.d_swiss_cheese(n_points=345, d = 3)
        tadasets.plot3d(t)

    def test_ambient(self):
        s = tadasets.d_swiss_cheese(n_points=200, d=15)
        assert s.shape == (200, 15)
=======
class TestInfty:
    def test_n(self):
        t = tadasets.infty_sign(n=345)
        assert t.shape[0] == 345

    def test_rotation(self):
        with pytest.raises(AssertionError) as ae:
            t = tadasets.infty_sign(n=345, angle=-100)
        with pytest.raises(AssertionError) as ae:
            t = tadasets.infty_sign(n=345, angle=300)
        t = tadasets.infty_sign(n=345, angle=2)
        assert t.shape[0] == 345
>>>>>>> 43b365f6
<|MERGE_RESOLUTION|>--- conflicted
+++ resolved
@@ -98,7 +98,7 @@
         s = tadasets.swiss_roll(n=200, ambient=15)
         assert s.shape == (200, 15)
 
-<<<<<<< HEAD
+
 class TestSwissCheese:
     def test_n(self):
         t = tadasets.d_swiss_cheese(n_points=345)
@@ -111,7 +111,7 @@
     def test_ambient(self):
         s = tadasets.d_swiss_cheese(n_points=200, d=15)
         assert s.shape == (200, 15)
-=======
+
 class TestInfty:
     def test_n(self):
         t = tadasets.infty_sign(n=345)
@@ -123,5 +123,4 @@
         with pytest.raises(AssertionError) as ae:
             t = tadasets.infty_sign(n=345, angle=300)
         t = tadasets.infty_sign(n=345, angle=2)
-        assert t.shape[0] == 345
->>>>>>> 43b365f6
+        assert t.shape[0] == 345