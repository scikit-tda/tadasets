# This workflow will install Python dependencies, run tests and lint with a single version of Python
# For more information see: https://help.github.com/actions/language-and-framework-guides/using-python-with-github-actions

name: Tests and coverage

on:
  push:
    branches: [master]
  pull_request:
    branches: [master]
  workflow_dispatch:

jobs:
  lint_and_format_check_with_ruff:
    runs-on: ubuntu-latest

    steps:
      - uses: actions/checkout@v5
      - name: Set up Python 3.12
        uses: actions/setup-python@v6
        with:
          python-version: "3.12"
      - uses: astral-sh/ruff-action@v3
        with:
          args: "format --check"
      - uses: astral-sh/ruff-action@v3
        with:
          args: "check"

  test:
    runs-on: ubuntu-latest
    strategy:
      matrix:
        python-version: ["3.8", "3.9", "3.10", "3.11", "3.12", "3.13"]

    steps:
<<<<<<< HEAD
      - uses: actions/checkout@v5
=======
      - uses: actions/checkout@v4

>>>>>>> 13fa88ce
      - name: Set up Python ${{ matrix.python-version }}
        uses: actions/setup-python@v6
        with:
          python-version: ${{ matrix.python-version }}

      - name: Install dependencies
        run: |
          python -m pip install --upgrade pip
          pip install -e ".[testing]"

      - name: Test with pytest
        run: |
          pytest --cov=tadasets --cov-report=xml

      - name: Upload coverage results
        if: matrix.python-version == '3.12'
        uses: codecov/codecov-action@v5
        with:
          token: ${{ secrets.CODECOV_TOKEN }}
          name: tadasets
          verbose: true
          fail_ci_if_error: true<|MERGE_RESOLUTION|>--- conflicted
+++ resolved
@@ -34,12 +34,8 @@
         python-version: ["3.8", "3.9", "3.10", "3.11", "3.12", "3.13"]
 
     steps:
-<<<<<<< HEAD
       - uses: actions/checkout@v5
-=======
-      - uses: actions/checkout@v4
 
->>>>>>> 13fa88ce
       - name: Set up Python ${{ matrix.python-version }}
         uses: actions/setup-python@v6
         with:
